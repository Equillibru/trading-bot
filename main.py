import os
import time
import datetime
import sqlite3
import requests
import logging
from dotenv import load_dotenv
from binance.client import Client

# === Environment Setup ===
load_dotenv()
TELEGRAM_TOKEN = os.getenv("TELEGRAM_TOKEN")
TELEGRAM_CHAT_ID = os.getenv("TELEGRAM_CHAT_ID")
BINANCE_KEY = os.getenv("BINANCE_API_KEY")
BINANCE_SECRET = os.getenv("BINANCE_SECRET_KEY")

client = Client(BINANCE_KEY, BINANCE_SECRET)

# === Logging ===
logging.basicConfig(level=logging.INFO, format="%(asctime)s - %(levelname)s - %(message)s")

# === Config ===
CONFIG = {
    "symbols": ["BTCUSDT", "ETHUSDT"],
    "trade_fraction": 0.2,
    "profit_threshold": 0.5,  # percent
    "stop_loss_threshold": -2.0,
    "loop_interval": 300,
    "live_mode": True,
    "starting_balance": 100.0,
    "db_path": "trading.db"
}

positions = {}
balance = {"usdt": CONFIG["starting_balance"]}
trading_paused = False

# === Telegram ===
def send(msg):
    try:
        url = f"https://api.telegram.org/bot{TELEGRAM_TOKEN}/sendMessage"
        requests.post(url, data={"chat_id": TELEGRAM_CHAT_ID, "text": msg})
    except Exception as e:
        logging.error("Telegram error", exc_info=True)

# === Binance Helpers ===
def get_price(symbol):
    try:
        return float(client.get_symbol_ticker(symbol=symbol)["price"])
    except:
        return None

def place_order(symbol, side, qty):
    if CONFIG["live_mode"]:
        return client.create_order(symbol=symbol, side=side.upper(), type="MARKET", quantity=qty)
    else:
        logging.info(f"[SIMULATED] {side} {qty} {symbol}")
        return {"simulated": True}

# === PnL Tracker ===
def get_current_total():
    total = balance["usdt"]
    for symbol, pos in positions.items():
        price = get_price(symbol)
        if price:
            total += pos["qty"] * price
    return total

# === Trade Logic ===
def trade():
    global trading_paused
    if trading_paused:
        return

    total_value = get_current_total()
    pnl = ((total_value - CONFIG["starting_balance"]) / CONFIG["starting_balance"]) * 100

    if pnl >= 3.0:
        send(f"🎯 Daily profit target hit: +{pnl:.2f}% — trading paused.")
        logging.info("✅ Trading paused due to profit target.")
        trading_paused = True
        return

    now = datetime.datetime.now().strftime("%Y-%m-%d %H:%M")
    for symbol in CONFIG["symbols"]:
        price = get_price(symbol)
        if not price:
            continue
<<<<<<< HEAD
        if not any(any(good in h.lower() for good in good_words) for h in headlines):
            print(f"🟡 {symbol} skipped — no strong positive news")
            continue
=======
>>>>>>> 5ed1d270

        qty = round((balance["usdt"] * CONFIG["trade_fraction"]) / price, 6)

        if symbol not in positions:
            if qty * price > balance["usdt"]:
                continue
            place_order(symbol, "BUY", qty)
            positions[symbol] = {"qty": qty, "entry": price}
            balance["usdt"] -= qty * price
            send(f"🟢 BUY {qty} {symbol} at ${price:.2f} — ${qty*price:.2f}")
            logging.info(f"BUY {qty} {symbol} at ${price:.2f}")

        else:
            pos = positions[symbol]
            entry = pos["entry"]
            qty = pos["qty"]
            change = ((price - entry) / entry) * 100
            profit = (price - entry) * qty

            if change >= CONFIG["profit_threshold"] or change <= CONFIG["stop_loss_threshold"]:
                place_order(symbol, "SELL", qty)
                balance["usdt"] += qty * price
                del positions[symbol]
                send(f"🔻 CLOSE {symbol} at ${price:.2f} | PnL: {profit:.2f} USD ({change:.2f}%)")
                logging.info(f"CLOSE {symbol} | PnL: {profit:.2f} USD")

# === Main Loop ===
def main():
    send("🤖 Bot started with trade cap and daily PnL tracking")
    while True:
        try:
            trade()
        except Exception as e:
            logging.error("Error in trade loop", exc_info=True)
            send(f"⚠️ Error: {e}")
        time.sleep(CONFIG["loop_interval"])

if __name__ == "__main__":
    main()<|MERGE_RESOLUTION|>--- conflicted
+++ resolved
@@ -86,12 +86,12 @@
         price = get_price(symbol)
         if not price:
             continue
-<<<<<<< HEAD
+        codex/analyze-code
         if not any(any(good in h.lower() for good in good_words) for h in headlines):
             print(f"🟡 {symbol} skipped — no strong positive news")
             continue
-=======
->>>>>>> 5ed1d270
+
+        main
 
         qty = round((balance["usdt"] * CONFIG["trade_fraction"]) / price, 6)
 
